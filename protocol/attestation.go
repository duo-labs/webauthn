--- conflicted
+++ resolved
@@ -139,11 +139,7 @@
 	// any of the following steps
 	if attestationObject.Format == "none" {
 		if len(attestationObject.AttStatement) != 0 {
-<<<<<<< HEAD
-			ErrAttestationFormat.WithInfo("Attestation format none with attestation present")
-=======
 			return ErrAttestationFormat.WithInfo("Attestation format none with attestation present")
->>>>>>> 2dee82ff
 		}
 		return nil
 	}
