package protocol

import (
	"bytes"
	"crypto/x509"
	"encoding/asn1"
	"fmt"
	"strings"

	"github.com/duo-labs/webauthn/protocol/webauthncose"
)

var packedAttestationKey = "packed"

func init() {
	RegisterAttestationFormat(packedAttestationKey, verifyPackedFormat)
}

// From §8.2. https://www.w3.org/TR/webauthn/#packed-attestation
// The packed attestation statement looks like:
//		packedStmtFormat = {
//		 	alg: COSEAlgorithmIdentifier,
//		 	sig: bytes,
//		 	x5c: [ attestnCert: bytes, * (caCert: bytes) ]
//		 } OR
//		 {
//		 	alg: COSEAlgorithmIdentifier, (-260 for ED256 / -261 for ED512)
//		 	sig: bytes,
//		 	ecdaaKeyId: bytes
//		 } OR
//		 {
//		 	alg: COSEAlgorithmIdentifier
//		 	sig: bytes,
//		 }
func verifyPackedFormat(att AttestationObject, clientDataHash []byte) (string, []interface{}, error) {
	// Step 1. Verify that attStmt is valid CBOR conforming to the syntax defined
	// above and perform CBOR decoding on it to extract the contained fields.

	// Get the alg value - A COSEAlgorithmIdentifier containing the identifier of the algorithm
	// used to generate the attestation signature.
	alg, present := att.AttStatement["alg"].(int64)
	if !present {
		return packedAttestationKey, nil, ErrAttestationFormat.WithDetails("Error retreiving alg value")
	}

	// Get the sig value - A byte string containing the attestation signature.
	sig, present := att.AttStatement["sig"].([]byte)
	if !present {
		return packedAttestationKey, nil, ErrAttestationFormat.WithDetails("Error retreiving sig value")
	}

	// Step 2. If x5c is present, this indicates that the attestation type is not ECDAA.
	x5c, x509present := att.AttStatement["x5c"].([]interface{})
	if x509present {
		// Handle Basic Attestation steps for the x509 Certificate
		return handleBasicAttestation(sig, clientDataHash, att.RawAuthData, att.AuthData.AttData.AAGUID, alg, x5c)
	}

	// Step 3. If ecdaaKeyId is present, then the attestation type is ECDAA.
	// Also make sure the we did not have an x509 then
	ecdaaKeyID, ecdaaKeyPresent := att.AttStatement["ecdaaKeyId"].([]byte)
	if ecdaaKeyPresent {
		// Handle ECDAA Attestation steps for the x509 Certificate
		return handleECDAAAttesation(sig, clientDataHash, ecdaaKeyID)
	}

	// Step 4. If neither x5c nor ecdaaKeyId is present, self attestation is in use.
	return handleSelfAttestation(alg, att.AuthData.AttData.CredentialPublicKey, att.RawAuthData, clientDataHash, sig)
}

// Handle the attestation steps laid out in
func handleBasicAttestation(signature, clientDataHash, authData, aaguid []byte, alg int64, x5c []interface{}) (string, []interface{}, error) {
	// Step 2.1. Verify that sig is a valid signature over the concatenation of authenticatorData
	// and clientDataHash using the attestation public key in attestnCert with the algorithm specified in alg.
	attestationType := "Packed (Basic)"

	attCertBytes, valid := x5c[0].([]byte)
	if !valid {
		return attestationType, x5c, ErrAttestation.WithDetails("Error getting certificate from x5c cert chain")
	}

	signatureData := append(authData, clientDataHash...)

	attCert, err := x509.ParseCertificate(attCertBytes)
	if err != nil {
		return attestationType, x5c, ErrAttestationFormat.WithDetails(fmt.Sprintf("Error parsing certificate from ASN.1 data: %+v", err))
	}

	// YUBIKEYS on Chrome give an incorrect packed attestation, so if we see a yubico cert attempt to fix it.
	// yubikeys on firefox fall back to u2f format
	if strings.Contains(attCert.Subject.CommonName, "Yubico") {
		err = attCert.CheckSignature(x509.ECDSAWithSHA256, signatureData, signature)
	} else {
		err = attCert.CheckSignature(x509.SignatureAlgorithm(alg), signatureData, signature)
	}

	if err != nil {
		return attestationType, x5c, ErrInvalidAttestation.WithDetails(fmt.Sprintf("Signature validation error: %+v\n", err))
	}

	// Step 2.2 Verify that attestnCert meets the requirements in §8.2.1 Packed attestation statement certificate requirements.
	// §8.2.1 can be found here https://www.w3.org/TR/webauthn/#packed-attestation-cert-requirements

	// Step 2.2.1 (from §8.2.1) Version MUST be set to 3 (which is indicated by an ASN.1 INTEGER with value 2).
	if attCert.Version != 3 {
		return attestationType, x5c, ErrAttestationCertificate.WithDetails("Attestation Certificate is incorrect version")
	}

	// Step 2.2.2 (from §8.2.1) Subject field MUST be set to:

	// 	Subject-C
	// 	ISO 3166 code specifying the country where the Authenticator vendor is incorporated (PrintableString)

	//  TODO: Find a good, useable, country code library. For now, check stringy-ness
	subjectString := strings.Join(attCert.Subject.Country, "")
	if subjectString == "" {
		return attestationType, x5c, ErrAttestationCertificate.WithDetails("Attestation Certificate Country Code is invalid")
	}

	// 	Subject-O
	// 	Legal name of the Authenticator vendor (UTF8String)
	subjectString = strings.Join(attCert.Subject.Organization, "")
	if subjectString == "" {
		return attestationType, x5c, ErrAttestationCertificate.WithDetails("Attestation Certificate Organization is invalid")
	}

	// 	Subject-OU
	// 	Literal string “Authenticator Attestation” (UTF8String)
	subjectString = strings.Join(attCert.Subject.OrganizationalUnit, " ")
	if subjectString != "Authenticator Attestation" {
		// TODO: Implement a return error when I'm more certain this is general practice
	}

	// 	Subject-CN
	//  A UTF8String of the vendor’s choosing
	subjectString = attCert.Subject.CommonName
	if subjectString == "" {
		return attestationType, x5c, ErrAttestationCertificate.WithDetails("Attestation Certificate Common Name not set")
	}
	// TODO: And then what

	// Step 2.2.3 (from §8.2.1) If the related attestation root certificate is used for multiple authenticator models,
	// the Extension OID 1.3.6.1.4.1.45724.1.1.4 (id-fido-gen-ce-aaguid) MUST be present, containing the
	// AAGUID as a 16-byte OCTET STRING. The extension MUST NOT be marked as critical.

	idFido := asn1.ObjectIdentifier{1, 3, 6, 1, 4, 1, 45724, 1, 1, 4}
	var foundAAGUID []byte
	for _, extension := range attCert.Extensions {
		if extension.Id.Equal(idFido) {
			if extension.Critical {
				return attestationType, x5c, ErrInvalidAttestation.WithDetails("Attestation certificate FIDO extension marked as critical")
			}
			foundAAGUID = extension.Value
		}
	}

	// We validate the AAGUID as mentioned above
	// This is not well defined in§8.2.1 but mentioned in step 2.3: we validate the AAGUID if it is present within the certificate
	// and make sure it matches the auth data AAGUID
	// Note that an X.509 Extension encodes the DER-encoding of the value in an OCTET STRING. Thus, the
	// AAGUID MUST be wrapped in two OCTET STRINGS to be valid.
	if len(foundAAGUID) > 0 {
		unMarshalledAAGUID := []byte{}
		asn1.Unmarshal(foundAAGUID, &unMarshalledAAGUID)
		if !bytes.Equal(aaguid, unMarshalledAAGUID) {
			return attestationType, x5c, ErrInvalidAttestation.WithDetails("Certificate AAGUID does not match Auth Data certificate")
		}
	}

	// Step 2.2.4 The Basic Constraints extension MUST have the CA component set to false.
	if attCert.IsCA {
		return attestationType, x5c, ErrInvalidAttestation.WithDetails("Attestation certificate's Basic Constraints marked as CA")
	}

	// Note for 2.2.5 An Authority Information Access (AIA) extension with entry id-ad-ocsp and a CRL
	// Distribution Point extension [RFC5280](https://www.w3.org/TR/webauthn/#biblio-rfc5280) are
	// both OPTIONAL as the status of many attestation certificates is available through authenticator
	// metadata services. See, for example, the FIDO Metadata Service
	// [FIDOMetadataService] (https://www.w3.org/TR/webauthn/#biblio-fidometadataservice)

	// Step 2.4 If successful, return attestation type Basic and attestation trust path x5c.
	// We don't handle trust paths yet but we're done
	return attestationType, x5c, nil
}

func handleECDAAAttesation(signature, clientDataHash, ecdaaKeyID []byte) (string, []interface{}, error) {
	return "Packed (ECDAA)", nil, ErrNotSpecImplemented
}

func handleSelfAttestation(alg int64, pubKey, authData, clientDataHash, signature []byte) (string, []interface{}, error) {
	attestationType := "Packed (Self)"
	// §4.1 Validate that alg matches the algorithm of the credentialPublicKey in authenticatorData.

	// §4.2 Verify that sig is a valid signature over the concatenation of authenticatorData and
	// clientDataHash using the credential public key with alg.
	verificationData := append(authData, clientDataHash...)

	key, err := webauthncose.ParsePublicKey(pubKey)
	if err != nil {
		return attestationType, nil, ErrAttestationFormat.WithDetails(fmt.Sprintf("Error parsing the public key: %+v\n", err))
	}

<<<<<<< HEAD
	k := key.(webauthncose.PublicKeyData)

	if alg != k.Algorithm {
		return attestationType, nil, ErrInvalidAttestation.WithDetails("Public key algorithm does not equal att statement algorithm")
	}

	valid, err := webauthncose.VerifySignature(key, verificationData, signature)
	if !valid && err == nil {
		return attestationType, nil, ErrInvalidAttestation.WithDetails("Unabled to verify signature")
	}

	return attestationType, nil, err
=======
	switch key.(type) {
	case webauthncose.OKPPublicKeyData:
		k := key.(webauthncose.OKPPublicKeyData)
		err := verifyKeyAlgorithm(k.Algorithm, alg)
		if err != nil {
			return attestationType, nil, err
		}
	case webauthncose.EC2PublicKeyData:
		k := key.(webauthncose.EC2PublicKeyData)
		err := verifyKeyAlgorithm(k.Algorithm, alg)
		if err != nil {
			return attestationType, nil, err
		}
	case webauthncose.RSAPublicKeyData:
		k := key.(webauthncose.RSAPublicKeyData)
		err := verifyKeyAlgorithm(k.Algorithm, alg)
		if err != nil {
			return attestationType, nil, err
		}
	default:
		return attestationType, nil, ErrInvalidAttestation.WithDetails("Error verifying the public key data")
	}

	valid, err := webauthncose.VerifySignature(key, verificationData, signature)
	if !valid && err == nil {
		return attestationType, nil, ErrInvalidAttestation.WithDetails("Unabled to verify signature")
	}

	return attestationType, nil, err
}

func verifyKeyAlgorithm(keyAlgorithm, attestedAlgorithm int64) error {
	if keyAlgorithm != attestedAlgorithm {
		return ErrInvalidAttestation.WithDetails("Public key algorithm does not equal att statement algorithm")
	}
	return nil
>>>>>>> 2a62c47c
}<|MERGE_RESOLUTION|>--- conflicted
+++ resolved
@@ -200,20 +200,6 @@
 		return attestationType, nil, ErrAttestationFormat.WithDetails(fmt.Sprintf("Error parsing the public key: %+v\n", err))
 	}
 
-<<<<<<< HEAD
-	k := key.(webauthncose.PublicKeyData)
-
-	if alg != k.Algorithm {
-		return attestationType, nil, ErrInvalidAttestation.WithDetails("Public key algorithm does not equal att statement algorithm")
-	}
-
-	valid, err := webauthncose.VerifySignature(key, verificationData, signature)
-	if !valid && err == nil {
-		return attestationType, nil, ErrInvalidAttestation.WithDetails("Unabled to verify signature")
-	}
-
-	return attestationType, nil, err
-=======
 	switch key.(type) {
 	case webauthncose.OKPPublicKeyData:
 		k := key.(webauthncose.OKPPublicKeyData)
@@ -250,5 +236,4 @@
 		return ErrInvalidAttestation.WithDetails("Public key algorithm does not equal att statement algorithm")
 	}
 	return nil
->>>>>>> 2a62c47c
 }