package webauthncose

import (
	"crypto"
	"crypto/ecdsa"
	"crypto/elliptic"
	"crypto/rsa"
	"crypto/x509"
	"encoding/asn1"
	"encoding/pem"
	"fmt"
	"github.com/duo-labs/webauthn/protocol/webauthncbor"
	"hash"
	"math/big"

<<<<<<< HEAD
	"github.com/fxamacker/cbor/v2"
=======
>>>>>>> e97fb22d
	"golang.org/x/crypto/ed25519"
)

// PublicKeyData The public key portion of a Relying Party-specific credential key pair, generated
// by an authenticator and returned to a Relying Party at registration time. We unpack this object
// using fxamacker's cbor library ("github.com/fxamacker/cbor/v2") which is why there are cbor tags
// included. The tag field values correspond to the IANA COSE keys that give their respective
// values.
// See §6.4.1.1 https://www.w3.org/TR/webauthn/#sctn-encoded-credPubKey-examples for examples of this
// COSE data.
type PublicKeyData struct {
	// Decode the results to int by default.
	_struct bool `cbor:",keyasint" json:"public_key"`
	// The type of key created. Should be OKP, EC2, or RSA.
	KeyType int64 `cbor:"1,keyasint" json:"kty"`
	// A COSEAlgorithmIdentifier for the algorithm used to derive the key signature.
	Algorithm int64 `cbor:"3,keyasint" json:"alg"`
}
type EC2PublicKeyData struct {
	PublicKeyData
	// If the key type is EC2, the curve on which we derive the signature from.
	Curve int64 `cbor:"-1,keyasint,omitempty" json:"crv"`
	// A byte string 32 bytes in length that holds the x coordinate of the key.
	XCoord []byte `cbor:"-2,keyasint,omitempty" json:"x"`
	// A byte string 32 bytes in length that holds the y coordinate of the key.
	YCoord []byte `cbor:"-3,keyasint,omitempty" json:"y"`
}

type RSAPublicKeyData struct {
	PublicKeyData
	// Represents the modulus parameter for the RSA algorithm
	Modulus []byte `cbor:"-1,keyasint,omitempty" json:"n"`
	// Represents the exponent parameter for the RSA algorithm
	Exponent []byte `cbor:"-2,keyasint,omitempty" json:"e"`
}

type OKPPublicKeyData struct {
	PublicKeyData
	Curve int64
	// A byte string that holds the x coordinate of the key.
	XCoord []byte `cbor:"-2,keyasint,omitempty" json:"x"`
}

// Verify Octet Key Pair (OKP) Public Key Signature
func (k *OKPPublicKeyData) Verify(data []byte, sig []byte) (bool, error) {
	var key ed25519.PublicKey = make([]byte, ed25519.PublicKeySize)
	copy(key, k.XCoord)
	return ed25519.Verify(key, data, sig), nil
}

// Verify Elliptic Curce Public Key Signature
func (k *EC2PublicKeyData) Verify(data []byte, sig []byte) (bool, error) {
	var curve elliptic.Curve
	switch COSEAlgorithmIdentifier(k.Algorithm) {
	case AlgES512: // IANA COSE code for ECDSA w/ SHA-512
		curve = elliptic.P521()
	case AlgES384: // IANA COSE code for ECDSA w/ SHA-384
		curve = elliptic.P384()
	case AlgES256: // IANA COSE code for ECDSA w/ SHA-256
		curve = elliptic.P256()
	default:
		return false, ErrUnsupportedAlgorithm
	}

	pubkey := &ecdsa.PublicKey{
		Curve: curve,
		X:     big.NewInt(0).SetBytes(k.XCoord),
		Y:     big.NewInt(0).SetBytes(k.YCoord),
	}

	type ECDSASignature struct {
		R, S *big.Int
	}

	e := &ECDSASignature{}
	f := HasherFromCOSEAlg(COSEAlgorithmIdentifier(k.PublicKeyData.Algorithm))
	h := f()
	h.Write(data)
	_, err := asn1.Unmarshal(sig, e)
	if err != nil {
		return false, ErrSigNotProvidedOrInvalid
	}
	return ecdsa.Verify(pubkey, h.Sum(nil), e.R, e.S), nil
}

// Verify RSA Public Key Signature
func (k *RSAPublicKeyData) Verify(data []byte, sig []byte) (bool, error) {
	pubkey := &rsa.PublicKey{
		N: big.NewInt(0).SetBytes(k.Modulus),
		E: int(uint(k.Exponent[2]) | uint(k.Exponent[1])<<8 | uint(k.Exponent[0])<<16),
	}

	f := HasherFromCOSEAlg(COSEAlgorithmIdentifier(k.PublicKeyData.Algorithm))
	h := f()
	h.Write(data)

	var hash crypto.Hash
	switch COSEAlgorithmIdentifier(k.PublicKeyData.Algorithm) {
	case AlgRS1:
		hash = crypto.SHA1
	case AlgPS256, AlgRS256:
		hash = crypto.SHA256
	case AlgPS384, AlgRS384:
		hash = crypto.SHA384
	case AlgPS512, AlgRS512:
		hash = crypto.SHA512
	default:
		return false, ErrUnsupportedAlgorithm
	}
	switch COSEAlgorithmIdentifier(k.PublicKeyData.Algorithm) {
	case AlgPS256, AlgPS384, AlgPS512:
		err := rsa.VerifyPSS(pubkey, hash, h.Sum(nil), sig, nil)
		return err == nil, err

	case AlgRS1, AlgRS256, AlgRS384, AlgRS512:
		err := rsa.VerifyPKCS1v15(pubkey, hash, h.Sum(nil), sig)
		return err == nil, err
	default:
		return false, ErrUnsupportedAlgorithm
	}
}

// Return which signature algorithm is being used from the COSE Key
func SigAlgFromCOSEAlg(coseAlg COSEAlgorithmIdentifier) SignatureAlgorithm {
	for _, details := range SignatureAlgorithmDetails {
		if details.coseAlg == coseAlg {
			return details.algo
		}
	}
	return UnknownSignatureAlgorithm
}

// Return the Hashing interface to be used for a given COSE Algorithm
func HasherFromCOSEAlg(coseAlg COSEAlgorithmIdentifier) func() hash.Hash {
	for _, details := range SignatureAlgorithmDetails {
		if details.coseAlg == coseAlg {
			return details.hasher
		}
	}
	// default to SHA256?  Why not.
	return crypto.SHA256.New
}

// Figure out what kind of COSE material was provided and create the data for the new key
func ParsePublicKey(keyBytes []byte) (interface{}, error) {
	pk := PublicKeyData{}
	webauthncbor.Unmarshal(keyBytes, &pk)
	switch COSEKeyType(pk.KeyType) {
	case OctetKey:
		var o OKPPublicKeyData
		webauthncbor.Unmarshal(keyBytes, &o)
		o.PublicKeyData = pk
		return o, nil
	case EllipticKey:
		var e EC2PublicKeyData
		webauthncbor.Unmarshal(keyBytes, &e)
		e.PublicKeyData = pk
		return e, nil
	case RSAKey:
		var r RSAPublicKeyData
		webauthncbor.Unmarshal(keyBytes, &r)
		r.PublicKeyData = pk
		return r, nil
	default:
		return nil, ErrUnsupportedKey
	}
}

// ParseFIDOPublicKey is only used when the appID extension is configured by the assertion response.
func ParseFIDOPublicKey(keyBytes []byte) (EC2PublicKeyData, error) {
	x, y := elliptic.Unmarshal(elliptic.P256(), keyBytes)

	return EC2PublicKeyData{
		PublicKeyData: PublicKeyData{
			Algorithm: int64(AlgES256),
		},
		XCoord: x.Bytes(),
		YCoord: y.Bytes(),
	}, nil
}

// COSEAlgorithmIdentifier From §5.10.5. A number identifying a cryptographic algorithm. The algorithm
// identifiers SHOULD be values registered in the IANA COSE Algorithms registry
// [https://www.w3.org/TR/webauthn/#biblio-iana-cose-algs-reg], for instance, -7 for "ES256"
//  and -257 for "RS256".
type COSEAlgorithmIdentifier int

const (
	// AlgES256 ECDSA with SHA-256
	AlgES256 COSEAlgorithmIdentifier = -7
	// AlgES384 ECDSA with SHA-384
	AlgES384 COSEAlgorithmIdentifier = -35
	// AlgES512 ECDSA with SHA-512
	AlgES512 COSEAlgorithmIdentifier = -36
	// AlgRS1 RSASSA-PKCS1-v1_5 with SHA-1
	AlgRS1 COSEAlgorithmIdentifier = -65535
	// AlgRS256 RSASSA-PKCS1-v1_5 with SHA-256
	AlgRS256 COSEAlgorithmIdentifier = -257
	// AlgRS384 RSASSA-PKCS1-v1_5 with SHA-384
	AlgRS384 COSEAlgorithmIdentifier = -258
	// AlgRS512 RSASSA-PKCS1-v1_5 with SHA-512
	AlgRS512 COSEAlgorithmIdentifier = -259
	// AlgPS256 RSASSA-PSS with SHA-256
	AlgPS256 COSEAlgorithmIdentifier = -37
	// AlgPS384 RSASSA-PSS with SHA-384
	AlgPS384 COSEAlgorithmIdentifier = -38
	// AlgPS512 RSASSA-PSS with SHA-512
	AlgPS512 COSEAlgorithmIdentifier = -39
	// AlgEdDSA EdDSA
	AlgEdDSA COSEAlgorithmIdentifier = -8
)

// The Key Type derived from the IANA COSE AuthData
type COSEKeyType int

const (
	// OctetKey is an Octet Key
	OctetKey COSEKeyType = 1
	// EllipticKey is an Elliptic Curve Public Key
	EllipticKey COSEKeyType = 2
	// RSAKey is an RSA Public Key
	RSAKey COSEKeyType = 3
)

func VerifySignature(key interface{}, data []byte, sig []byte) (bool, error) {

	switch key.(type) {
	case OKPPublicKeyData:
		o := key.(OKPPublicKeyData)
		return o.Verify(data, sig)
	case EC2PublicKeyData:
		e := key.(EC2PublicKeyData)
		return e.Verify(data, sig)
	case RSAPublicKeyData:
		r := key.(RSAPublicKeyData)
		return r.Verify(data, sig)
	default:
		return false, ErrUnsupportedKey
	}
}

func DisplayPublicKey(cpk []byte) string {
	parsedKey, err := ParsePublicKey(cpk)
	if err != nil {
		return "Cannot display key"
	}
	switch parsedKey.(type) {
	case RSAPublicKeyData:
		pKey := parsedKey.(RSAPublicKeyData)
		rKey := &rsa.PublicKey{
			N: big.NewInt(0).SetBytes(pKey.Modulus),
			E: int(uint(pKey.Exponent[2]) | uint(pKey.Exponent[1])<<8 | uint(pKey.Exponent[0])<<16),
		}
		data, err := x509.MarshalPKIXPublicKey(rKey)
		if err != nil {
			return "Cannot display key"
		}
		pemBytes := pem.EncodeToMemory(&pem.Block{
			Type:  "RSA PUBLIC KEY",
			Bytes: data,
		})
		return fmt.Sprintf("%s", pemBytes)
	case EC2PublicKeyData:
		pKey := parsedKey.(EC2PublicKeyData)
		var curve elliptic.Curve
		switch COSEAlgorithmIdentifier(pKey.Algorithm) {
		case AlgES256:
			curve = elliptic.P256()
		case AlgES384:
			curve = elliptic.P384()
		case AlgES512:
			curve = elliptic.P521()
		default:
			return "Cannot display key"
		}
		eKey := &ecdsa.PublicKey{
			Curve: curve,
			X:     big.NewInt(0).SetBytes(pKey.XCoord),
			Y:     big.NewInt(0).SetBytes(pKey.YCoord),
		}
		data, err := x509.MarshalPKIXPublicKey(eKey)
		if err != nil {
			return "Cannot display key"
		}
		pemBytes := pem.EncodeToMemory(&pem.Block{
			Type:  "PUBLIC KEY",
			Bytes: data,
		})
		return fmt.Sprintf("%s", pemBytes)
	case OKPPublicKeyData:
		pKey := parsedKey.(OKPPublicKeyData)
		if len(pKey.XCoord) != ed25519.PublicKeySize {
			return "Cannot display key"
		}
		var oKey ed25519.PublicKey = make([]byte, ed25519.PublicKeySize)
		copy(oKey, pKey.XCoord)
		data, err := marshalEd25519PublicKey(oKey)
		if err != nil {
			return "Cannot display key"
		}
		pemBytes := pem.EncodeToMemory(&pem.Block{
			Type:  "PUBLIC KEY",
			Bytes: data,
		})
		return fmt.Sprintf("%s", pemBytes)

	default:
		return "Cannot display key of this type"
	}
}

// Algorithm enumerations used for
type SignatureAlgorithm int

const (
	UnknownSignatureAlgorithm SignatureAlgorithm = iota
	MD2WithRSA
	MD5WithRSA
	SHA1WithRSA
	SHA256WithRSA
	SHA384WithRSA
	SHA512WithRSA
	DSAWithSHA1
	DSAWithSHA256
	ECDSAWithSHA1
	ECDSAWithSHA256
	ECDSAWithSHA384
	ECDSAWithSHA512
	SHA256WithRSAPSS
	SHA384WithRSAPSS
	SHA512WithRSAPSS
)

var SignatureAlgorithmDetails = []struct {
	algo    SignatureAlgorithm
	coseAlg COSEAlgorithmIdentifier
	name    string
	hasher  func() hash.Hash
}{
	{SHA1WithRSA, AlgRS1, "SHA1-RSA", crypto.SHA1.New},
	{SHA256WithRSA, AlgRS256, "SHA256-RSA", crypto.SHA256.New},
	{SHA384WithRSA, AlgRS384, "SHA384-RSA", crypto.SHA384.New},
	{SHA512WithRSA, AlgRS512, "SHA512-RSA", crypto.SHA512.New},
	{SHA256WithRSAPSS, AlgPS256, "SHA256-RSAPSS", crypto.SHA256.New},
	{SHA384WithRSAPSS, AlgPS384, "SHA384-RSAPSS", crypto.SHA384.New},
	{SHA512WithRSAPSS, AlgPS512, "SHA512-RSAPSS", crypto.SHA512.New},
	{ECDSAWithSHA256, AlgES256, "ECDSA-SHA256", crypto.SHA256.New},
	{ECDSAWithSHA384, AlgES384, "ECDSA-SHA384", crypto.SHA384.New},
	{ECDSAWithSHA512, AlgES512, "ECDSA-SHA512", crypto.SHA512.New},
	{UnknownSignatureAlgorithm, AlgEdDSA, "EdDSA", crypto.SHA512.New},
}

type Error struct {
	// Short name for the type of error that has occurred
	Type string `json:"type"`
	// Additional details about the error
	Details string `json:"error"`
	// Information to help debug the error
	DevInfo string `json:"debug"`
}

var (
	ErrUnsupportedKey = &Error{
		Type:    "invalid_key_type",
		Details: "Unsupported Public Key Type",
	}
	ErrUnsupportedAlgorithm = &Error{
		Type:    "unsupported_key_algorithm",
		Details: "Unsupported public key algorithm",
	}
	ErrSigNotProvidedOrInvalid = &Error{
		Type:    "signature_not_provided_or_invalid",
		Details: "Signature invalid or not provided",
	}
)

func (err *Error) Error() string {
	return err.Details
}

func (passedError *Error) WithDetails(details string) *Error {
	err := *passedError
	err.Details = details
	return &err
}<|MERGE_RESOLUTION|>--- conflicted
+++ resolved
@@ -9,15 +9,12 @@
 	"encoding/asn1"
 	"encoding/pem"
 	"fmt"
-	"github.com/duo-labs/webauthn/protocol/webauthncbor"
 	"hash"
 	"math/big"
 
-<<<<<<< HEAD
-	"github.com/fxamacker/cbor/v2"
-=======
->>>>>>> e97fb22d
 	"golang.org/x/crypto/ed25519"
+
+	"github.com/duo-labs/webauthn/protocol/webauthncbor"
 )
 
 // PublicKeyData The public key portion of a Relying Party-specific credential key pair, generated
