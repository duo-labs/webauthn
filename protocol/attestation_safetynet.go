--- conflicted
+++ resolved
@@ -122,19 +122,6 @@
 		return safetyNetAttestationKey, nil, ErrInvalidAttestation.WithDetails("ctsProfileMatch attribute of the JWT payload is false")
 	}
 
-<<<<<<< HEAD
-	if metadata.Conformance {
-		// Verify sanity of timestamp in the payload
-		now := time.Now()
-		oneMinuteAgo := now.Add(-time.Minute)
-		t := time.Unix(safetyNetResponse.TimestampMs/1000, 0)
-		if t.After(now) {
-			return "Basic attestation with SafetyNet", nil, ErrInvalidAttestation.WithDetails("SafetyNet response with timestamp after current time")
-		} else if t.Before(oneMinuteAgo) {
-			return "Basic attestation with SafetyNet", nil, ErrInvalidAttestation.WithDetails("SafetyNet response with timestamp before one minute ago")
-		}
-	}
-=======
 	// Verify sanity of timestamp in the payload
 	now := time.Now()
 	oneMinuteAgo := now.Add(-time.Minute)
@@ -152,7 +139,6 @@
 		}
 	}
 
->>>>>>> 402578a9
 	// §8.5.7 If successful, return implementation-specific values representing attestation type Basic and attestation
 	// trust path attestationCert.
 	return "Basic attestation with SafetyNet", nil, nil
