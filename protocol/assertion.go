--- conflicted
+++ resolved
@@ -108,11 +108,7 @@
 
 	key, err := webauthncose.ParsePublicKey(credentialBytes)
 
-<<<<<<< HEAD
-	valid, err := webauthncose.VerifySignature(key, sigDat, p.Response.Signature)
-=======
 	valid, err := webauthncose.VerifySignature(key, sigData, p.Response.Signature)
->>>>>>> 2a62c47c
 	if !valid {
 		return ErrAssertionSignature.WithDetails(fmt.Sprintf("Error validating the assertion signature: %+v\n", err))
 	}
